--- conflicted
+++ resolved
@@ -55,15 +55,9 @@
 It's super easy, we promise!
 
 ### Installation
-<<<<<<< HEAD
-news-please runs on Python 3.5+.
+news-please runs on Python 3.8+.
 ```bash
-$ pip3 install news-please
-=======
-news-please runs on Python 3.8+.
-```
 $ pip install news-please
->>>>>>> c83d0f87
 ```
 
 ### Use within your own code (as a library)
